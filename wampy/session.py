--- conflicted
+++ resolved
@@ -63,16 +63,12 @@
 
         self.loop = asyncio.get_event_loop()
         self._managed_thread = None
-<<<<<<< HEAD
+
         self._message_queue = asyncio.Queue()
         
         self.loop.run_until_complete(
             self._listen(self.connection, self._message_queue)
         )
-=======
-        self._message_queue = async_adapter.message_queue
-        self._listen(self.connection, self._message_queue)
->>>>>>> 7acf4dda
 
     @property
     def host(self):
@@ -153,7 +149,6 @@
                 # Server already gone away?
                 pass
 
-<<<<<<< HEAD
     async def _listen(self, connection, message_queue):
 
         while True:
@@ -167,30 +162,7 @@
                     SystemExit, KeyboardInterrupt, ConnectionError,
                     WampProtocolError,
             ):
-                break
-=======
-    def _listen(self, connection, message_queue):
-
-        def connection_handler():
-            while True:
-                try:
-                    frame = connection.receive()
-                    if frame:
-                        message = frame.payload
-                        async_adapter.spawn(
-                            self.message_handler.handle_message,
-                            message,
-                            self.client
-                        )
-                except (
-                        SystemExit, KeyboardInterrupt, ConnectionError,
-                        WampProtocolError,
-                ):
-                    break
-
-        gthread = async_adapter.spawn(connection_handler)
-        self._managed_thread = gthread
->>>>>>> 7acf4dda
+                break   
 
     def _subscribe_to_topic(self, handler, topic):
         message = Subscribe(topic=topic)
