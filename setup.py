# This Source Code Form is subject to the terms of the Mozilla Public
# License, v. 2.0. If a copy of the MPL was not distributed with this
# file, You can obtain one at http://mozilla.org/MPL/2.0/.

from setuptools import setup, find_packages
from os import path


here = path.abspath(path.dirname(__file__))


# Get the long description from the README file
with open(path.join(here, 'README.md')) as f:
    long_description = f.read()


setup(
    name='wampy',
    version='1.1.0',
    description='WAMP RPC and Pub/Sub for python interactive shells, scripts, apps and microservices',  # noqa
    long_description=long_description,
    long_description_content_type='text/markdown',
    url='https://github.com/noisyboiler/wampy',
    author='Simon Harrison',
    author_email='noisyboiler@googlemail.com',
    license='Mozilla Public License 2.0',
    classifiers=[
        'Development Status :: 4 - Beta',
        'License :: OSI Approved :: Mozilla Public License 2.0 (MPL 2.0)',
        'Programming Language :: Python :: 3.7',
        'Programming Language :: Python :: 3.8',
        'Programming Language :: Python :: 3.9',
    ],
    keywords='WAMP RPC',
    packages=find_packages(),
    install_requires=[
        "attrs==20.3.0",
        "eventlet>=0.24.1",
        "six==1.13.0",
        "simplejson>=3.11.1",
<<<<<<< HEAD
        "gevent==21.1.2",
=======
        "gevent>=21.1.2",
>>>>>>> 7bc1859f
    ],
    extras_require={
        'dev': [
            "colorlog>=3.1.4",
            "coverage>=3.7.1",
            "crossbar==21.3.1",
            "flake8>=3.5.0",
            "gevent-websocket>=0.10.1",
            "pytest>=4.0.2",
            "mock>=1.3.0",
<<<<<<< HEAD
            "pytest-capturelog==0.1.0"
=======
>>>>>>> 7bc1859f
        ],
        'docs': [
            "Sphinx==1.4.5",
            "guzzle_sphinx_theme",
        ],
    },
    entry_points={
        'console_scripts': [
            'wampy=wampy.cli.main:main',
        ],
        # pytest looks up the pytest11 entrypoint to discover its plugins
        'pytest11': [
            'pytest_wampy=wampy.testing.pytest_plugin',
        ]
    },
)<|MERGE_RESOLUTION|>--- conflicted
+++ resolved
@@ -38,11 +38,7 @@
         "eventlet>=0.24.1",
         "six==1.13.0",
         "simplejson>=3.11.1",
-<<<<<<< HEAD
-        "gevent==21.1.2",
-=======
         "gevent>=21.1.2",
->>>>>>> 7bc1859f
     ],
     extras_require={
         'dev': [
@@ -53,10 +49,6 @@
             "gevent-websocket>=0.10.1",
             "pytest>=4.0.2",
             "mock>=1.3.0",
-<<<<<<< HEAD
-            "pytest-capturelog==0.1.0"
-=======
->>>>>>> 7bc1859f
         ],
         'docs': [
             "Sphinx==1.4.5",
